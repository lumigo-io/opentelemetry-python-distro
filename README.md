--- conflicted
+++ resolved
@@ -193,8 +193,6 @@
 
 # Now the Python process can terminate, with all the spans closed so far sent to Lumigo
 ```
-<<<<<<< HEAD
-=======
 
 ### Consuming SQS messages with Boto3 receive_message
 
@@ -211,5 +209,4 @@
     do_something()
 ```
 
-Without the scope provided by the iterator over `response["Messages"]`, `span_1` would be without a parent span, and that would result in a separate invocation and a separate transaction in Lumigo.
->>>>>>> 9d41a447
+Without the scope provided by the iterator over `response["Messages"]`, `span_1` would be without a parent span, and that would result in a separate invocation and a separate transaction in Lumigo.