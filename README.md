--- conflicted
+++ resolved
@@ -116,15 +116,6 @@
 
 ## Automated dependency reporting
 
-<<<<<<< HEAD
-To enable Lumigo to provide better and faster support, the Lumigo OpenTelemetry Distro for Python reports to Lumigo the packages and their versions used by the traced application.
-This will enable Lumigo support to troubleshoot reports of “missing tracing data”, which is commonly due to the usage by the application of packages and versions unsupported by the Lumigo OpenTelemetry Distro.
-
-Package and version data is sent only when 1) the tracer is configured to send data to the Lumigo backend, and 2) the `LUMIGO_TRACER_TOKEN` environment variable is present in the process environment.
-(If you are using the Lumigo OpenTelemetry Distro for Python with another OpenTelemetry-compatible backend, no dependency data will be transmitted.)
-
-Package and version data reporting is opt-out using the `LUMIGO_REPORT_DEPENDENCIES=false` environment variable.
-=======
 To provide better support and better data-driven product decisions with respect to which packages to support next, the Lumigo OpenTelemetry Distro for Python will report to Lumigo SaaS on startup the packages and their versions used in this application, together with the OpenTelemetry resource data to enable analytics in terms of which platforms use which dependencies.
 
 The data uploaded to Lumigo is a set of key-value pairs with package name and version.
@@ -134,7 +125,6 @@
 This behavior is opt-out using the `LUMIGO_REPORT_DEPENDENCIES=false` environment variable.
 Additionally, the dependencies data is sent only when the Lumigo endpoint is the default one (as to avoid issues when tracing data is sent through proxies like OpenTelemetry collectors), and it active only when a `LUMIGO_TRACER_TOKEN` is present in the process environment.
 If you are using the Lumigo OpenTelemetry Distro for Python with another OpenTelemetry-compatible backend, no dependency data will be transmitted (as this is not a standard OpenTelemetry Protocol functionality).
->>>>>>> ab9e0620
 
 ## Baseline setup
 
