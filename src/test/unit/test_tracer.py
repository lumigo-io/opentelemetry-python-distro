import sys
import unittest
import httpretty

from unittest import TestCase
from unittest.mock import patch, Mock
from httpretty import HTTPretty

from json import loads
from os import environ

from opentelemetry.sdk.trace import SpanProcessor

from lumigo_opentelemetry import init


class TestDistroInit(unittest.TestCase):
    def test_access_trace_and_logging_providers(self):
        from lumigo_opentelemetry import tracer_provider, logger_provider

        self.assertIsNotNone(tracer_provider)
        self.assertTrue(hasattr(tracer_provider, "force_flush"))
        self.assertTrue(hasattr(tracer_provider, "shutdown"))

        self.assertIsNotNone(logger_provider)
        self.assertTrue(hasattr(logger_provider, "force_flush"))
        self.assertTrue(hasattr(logger_provider, "shutdown"))


class TestDependencyReport(TestCase):
    @httpretty.activate(allow_net_connect=False)
    @patch.dict(
        environ, {"LUMIGO_TRACER_TOKEN": "", "LUMIGO_REPORT_DEPENDENCIES": "true"}
    )
    def test_dependency_report_disabled_if_no_lumigo_token(self):
        assert not environ.get("LUMIGO_TRACER_TOKEN")

        init()

        assert not httpretty.latest_requests()

    @httpretty.activate(allow_net_connect=False)
    @patch.dict(
        environ,
        {"LUMIGO_TRACER_TOKEN": "abcdef", "LUMIGO_REPORT_DEPENDENCIES": "false"},
    )
    def test_dependency_report_disabled_if_lumigo_report_dependencies_false(self):
        init()

        assert not httpretty.latest_requests()

    @httpretty.activate(allow_net_connect=False)
    @patch.dict(
        environ, {"LUMIGO_TRACER_TOKEN": "abcdef", "LUMIGO_REPORT_DEPENDENCIES": "true"}
    )
    def test_dependency_report_fails(self):
        httpretty.register_uri(
            HTTPretty.POST,
            "https://ga-otlp.lumigo-tracer-edge.golumigo.com/v1/dependencies",
            headers={"Authentication": "LumigoToken abcdef"},
            status_code=500,
        )

        init()

        # Check we did call the endpoint, it failed, and init() didn't
        assert httpretty.latest_requests()

    @httpretty.activate(allow_net_connect=False)
    @patch.dict(
        environ,
        {
            "LUMIGO_TRACER_TOKEN": "abcdef",
            "LUMIGO_REPORT_DEPENDENCIES": "true",
            "LUMIGO_ENDPOINT": "https://some.url",
        },
    )
    def test_dependency_report_enabled_if_lumigo_endpoint_not_default(self):
        self._test_dependency_report_called()

    @httpretty.activate(allow_net_connect=False)
    @patch.dict(
        environ, {"LUMIGO_TRACER_TOKEN": "abcdef", "LUMIGO_REPORT_DEPENDENCIES": "true"}
    )
    def test_dependency_report_called(self):
        self._test_dependency_report_called()

    def _test_dependency_report_called(self):
        httpretty.register_uri(
            HTTPretty.POST,
            "https://ga-otlp.lumigo-tracer-edge.golumigo.com/v1/dependencies",
            headers={"Authentication": "LumigoToken abcdef"},
            status_code=200,
        )

        init()

        # TODO because of the autoload mechanics, that assume that init()
        # is only called implicitly on import, here technically we execute
        # init twice, and we check only the latest request.
        data = loads(httpretty.last_request().body)

        resource_attributes = data["resourceAttributes"]
        dependencies = data["dependencies"]

        assert resource_attributes and resource_attributes["lumigo.distro.version"]
        assert "process.environ" not in resource_attributes.keys()
        assert dependencies


class TestPythonVersionCheck(TestCase):
    @patch("sys.version_info", Mock())
    def test_python_version_too_old(self):
        # Mock version_info for Python 3.7
        sys.version_info.major = 3
        sys.version_info.minor = 7

        with self.assertLogs("lumigo-opentelemetry", level="WARNING") as cm:
            result = init()

        self.assertEqual(result, {})
        self.assertIn(
            "Unsupported Python version 3.7; only Python 3.8 to 3.12 are supported.",
            cm.output[0],
        )

    @patch("sys.version_info", Mock())
    def test_python_version_supported(self):
        # Mock version_info for Python 3.8
        sys.version_info.major = 3
        sys.version_info.minor = 8

        with self.assertLogs("lumigo-opentelemetry", level="WARNING"):
            result = init()

        self.assertIsInstance(result, dict)

    @patch("sys.version_info", Mock())
    def test_python_version_too_new(self):
        # Mock version_info for Python 3.13
        sys.version_info.major = 3
        sys.version_info.minor = 13

        with self.assertLogs("lumigo-opentelemetry", level="WARNING") as cm:
            result = init()

        self.assertEqual(result, {})
        self.assertIn(
            "Unsupported Python version 3.13; only Python 3.8 to 3.12 are supported.",
            cm.output[0],
        )


<<<<<<< HEAD
class TestCreateProgrammaticError(unittest.TestCase):
    @httpretty.activate(allow_net_connect=False)
    def test_create_event_with_correct_attributes(self):
        from lumigo_opentelemetry import create_programmatic_error, tracer_provider

        self.assertIsNotNone(create_programmatic_error)
=======
class TestLumigoWrapped(unittest.TestCase):
    @httpretty.activate(allow_net_connect=False)
    def test_access_lumigo_wrapped(self):
        from lumigo_opentelemetry import lumigo_wrapped, tracer_provider

        self.assertIsNotNone(lumigo_wrapped)
        self.assertIsNotNone(tracer_provider)
>>>>>>> 34e4bb1a

        span_processor = Mock(SpanProcessor)
        tracer_provider.add_span_processor(span_processor)

<<<<<<< HEAD
        tracer = tracer_provider.get_tracer(__name__)
        with tracer.start_as_current_span("Root") as span:
            create_programmatic_error("Error message", "ErrorType")
=======
        @lumigo_wrapped
        def sample_function(x, y):
            return x + y

        result = sample_function(1, 2)

        self.assertEqual(result, 3)

        # Assert `on_start` was called at least once
        span_processor.on_start.assert_called()
>>>>>>> 34e4bb1a

        # Verify `on_start` was called
        span_processor.on_start.assert_called()

        # Capture the span passed to `on_start`
        span = span_processor.on_start.call_args[0][
            0
        ]  # Extract the `span` argument from the first call

<<<<<<< HEAD
        events = span.events
        # Verify the event was added
        self.assertEqual(len(events), 1)

        event = events[0]
        # Verify the event has the correct attributes
        self.assertEqual(event.name, "Error message")
        self.assertEqual(event.attributes["lumigo.type"], "ErrorType")
=======
        # Assess attributes of the span
        self.assertEqual(
            span.attributes["input_args"], "[1, 2]"
        )  # Check serialized input args
        self.assertEqual(
            span.attributes["input_kwargs"], "{}"
        )  # Check serialized input kwargs
        self.assertEqual(
            span.attributes["return_value"], "3"
        )  # Check serialized return value
>>>>>>> 34e4bb1a
<|MERGE_RESOLUTION|>--- conflicted
+++ resolved
@@ -151,42 +151,19 @@
         )
 
 
-<<<<<<< HEAD
 class TestCreateProgrammaticError(unittest.TestCase):
     @httpretty.activate(allow_net_connect=False)
     def test_create_event_with_correct_attributes(self):
         from lumigo_opentelemetry import create_programmatic_error, tracer_provider
 
         self.assertIsNotNone(create_programmatic_error)
-=======
-class TestLumigoWrapped(unittest.TestCase):
-    @httpretty.activate(allow_net_connect=False)
-    def test_access_lumigo_wrapped(self):
-        from lumigo_opentelemetry import lumigo_wrapped, tracer_provider
-
-        self.assertIsNotNone(lumigo_wrapped)
-        self.assertIsNotNone(tracer_provider)
->>>>>>> 34e4bb1a
 
         span_processor = Mock(SpanProcessor)
         tracer_provider.add_span_processor(span_processor)
 
-<<<<<<< HEAD
         tracer = tracer_provider.get_tracer(__name__)
         with tracer.start_as_current_span("Root") as span:
             create_programmatic_error("Error message", "ErrorType")
-=======
-        @lumigo_wrapped
-        def sample_function(x, y):
-            return x + y
-
-        result = sample_function(1, 2)
-
-        self.assertEqual(result, 3)
-
-        # Assert `on_start` was called at least once
-        span_processor.on_start.assert_called()
->>>>>>> 34e4bb1a
 
         # Verify `on_start` was called
         span_processor.on_start.assert_called()
@@ -196,7 +173,6 @@
             0
         ]  # Extract the `span` argument from the first call
 
-<<<<<<< HEAD
         events = span.events
         # Verify the event was added
         self.assertEqual(len(events), 1)
@@ -205,7 +181,38 @@
         # Verify the event has the correct attributes
         self.assertEqual(event.name, "Error message")
         self.assertEqual(event.attributes["lumigo.type"], "ErrorType")
-=======
+
+
+class TestLumigoWrapped(unittest.TestCase):
+    @httpretty.activate(allow_net_connect=False)
+    def test_access_lumigo_wrapped(self):
+        from lumigo_opentelemetry import lumigo_wrapped, tracer_provider
+
+        self.assertIsNotNone(lumigo_wrapped)
+        self.assertIsNotNone(tracer_provider)
+
+        span_processor = Mock(SpanProcessor)
+        tracer_provider.add_span_processor(span_processor)
+
+        @lumigo_wrapped
+        def sample_function(x, y):
+            return x + y
+
+        result = sample_function(1, 2)
+
+        self.assertEqual(result, 3)
+
+        # Assert `on_start` was called at least once
+        span_processor.on_start.assert_called()
+
+        # Verify `on_start` was called
+        span_processor.on_start.assert_called()
+
+        # Capture the span passed to `on_start`
+        span = span_processor.on_start.call_args[0][
+            0
+        ]  # Extract the `span` argument from the first call
+
         # Assess attributes of the span
         self.assertEqual(
             span.attributes["input_args"], "[1, 2]"
@@ -215,5 +222,4 @@
         )  # Check serialized input kwargs
         self.assertEqual(
             span.attributes["return_value"], "3"
-        )  # Check serialized return value
->>>>>>> 34e4bb1a
+        )  # Check serialized return value