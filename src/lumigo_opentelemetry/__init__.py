--- conflicted
+++ resolved
@@ -159,12 +159,9 @@
 
     trace.set_tracer_provider(tracer_provider)
 
-<<<<<<< HEAD
-=======
     # Activate instrumentations
     from lumigo_opentelemetry.instrumentations import instrumentations  # noqa
 
->>>>>>> 5d6397e6
 
 def lumigo_wrapped(func):
     CONTEXT_NAME = "lumigo"
