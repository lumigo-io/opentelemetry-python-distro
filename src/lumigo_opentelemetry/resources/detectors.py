--- conflicted
+++ resolved
@@ -109,11 +109,11 @@
             LumigoDistroDetector(),
             LumigoAwsEcsResourceDetector(),
             AwsEcsResourceDetector(),
+            AwsEksResourceDetector(),
         ],
     )
 
 
-<<<<<<< HEAD
 def get_process_resource() -> "Resource":
     return get_aggregated_resources(
         detectors=[
@@ -132,16 +132,4 @@
         Resource.create(attributes=attributes)
         .merge(process_resource)
         .merge(infrastructure_resource)
-    )
-=======
-def _get_detector_list() -> List[ResourceDetector]:
-    return [
-        OTELResourceDetector(),
-        EnvVarsDetector(),
-        ProcessResourceDetector(),
-        LumigoDistroDetector(),
-        LumigoAwsEcsResourceDetector(),
-        AwsEcsResourceDetector(),
-        AwsEksResourceDetector(),
-    ]
->>>>>>> f6988abe
+    )