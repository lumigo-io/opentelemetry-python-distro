--- conflicted
+++ resolved
@@ -52,8 +52,4 @@
     - id: bandit
       exclude: ^src/test/
       args: ["-lll"]
-<<<<<<< HEAD
-      additional_dependencies: ['importlib-metadata==4.2.0', 'pbr==5']
-=======
-      additional_dependencies: ['importlib-metadata==4.2.0','pbr==5.11.1']
->>>>>>> c0188a13
+      additional_dependencies: ['importlib-metadata==4.2.0','pbr==5.11.1']