--- conflicted
+++ resolved
@@ -10,11 +10,7 @@
     strategy:
       matrix:
         # If this key gets renamed, noxfile.py needs to be updated accordingly
-<<<<<<< HEAD
         python-version: [ '3.8', '3.9', '3.10', '3.11', '3.12' ]
-=======
-        python-version: [ '3.8', '3.9', '3.10', '3.11' ]
->>>>>>> 1691ea3c
     name: test-untested-versions
     steps:
       - uses: actions/checkout@v3
