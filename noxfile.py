from __future__ import annotations
import tempfile
from contextlib import contextmanager
from dataclasses import dataclass
from xml.etree import ElementTree

import nox
import requests
from packaging.version import parse as parse_version, Version

import os
import time
from typing import List, Union, Dict, Tuple


@dataclass(frozen=True)
class TestedVersions:
    success: Tuple[str, ...]
    failed: Tuple[str, ...]

    @staticmethod
    def _add_version_to_file(
        directory: str, dependency_name: str, dependency_version: str, success: bool
    ):
        dependency_file_path = TestedVersions.get_file_path(directory, dependency_name)
        with open(dependency_file_path, "a") as f:
            f.write(f"{'' if success else '!'}{dependency_version}\n")

    @staticmethod
    @contextmanager
    def save_tests_result(
        directory: str, dependency_name: str, dependency_version: str
    ):
        if os.getenv("ADD_NEW_VERSIONS", "").lower() == "true":
            try:
                yield
            except Exception:
                TestedVersions._add_version_to_file(
                    directory, dependency_name, dependency_version, False
                )
                raise
            TestedVersions._add_version_to_file(
                directory, dependency_name, dependency_version, True
            )
        else:
            yield

    @staticmethod
    def get_file_path(directory: str, dependency_name: str) -> str:
        return (
            os.path.dirname(__file__)
            + f"/src/test/integration/{directory}/tested_versions/{dependency_name}"
        )

    @staticmethod
    def from_file(path: str) -> TestedVersions:
        success = []
        failed = []
        with open(path, "r") as f:
            for line in f:
                line = line.strip()
                if line.startswith("!"):
                    failed.append(line)
                else:
                    success.append(line)
        return TestedVersions(success=tuple(success), failed=tuple(failed))


def install_package(package_name: str, package_version: str, session) -> None:
    try:
        session.install(f"{package_name}=={package_version}")
    except Exception:
        session.log(f"Cannot install '{package_name}' version '{package_version}'")
        raise


def get_versions_from_pypi(package_name: str) -> List[str]:
    response = requests.get(f"https://pypi.org/rss/project/{package_name}/releases.xml")
    response.raise_for_status()
    xml_tree = ElementTree.fromstring(response.text)
    versions = [i.text for i in xml_tree.findall("channel/item/title") if i.text]
    # Verify all strings have the format for version
    [Version(version) for version in versions]
    return versions


def python_versions() -> Union[List[str], bool]:
    # On Github, just run the current Python version without
    # creating a venv.
    # In local, try all supported python versions building venvs.
    if os.getenv("CI", str(False)).lower() == "true":
        return False

    return ["3.7", "3.8", "3.9", "3.10"]


def should_run_patch() -> bool:
    return os.getenv("TEST_PATCH_VERSIONS", "").lower() == "true"


def dependency_versions(
    directory: str, dependency_name: str, run_patch: bool
) -> List[str]:
    """Dependenciy versions are listed in the 'tested_versions/<dependency_name>' files of the instrumentation
<<<<<<< HEAD
    packages, and symlinked under the relevant integration tests. There are also versions in pypi"""
    tested_versions = TestedVersions.from_file(
        TestedVersions.get_file_path(directory, dependency_name)
    )
    if os.getenv("ADD_NEW_VERSIONS", "").lower() == "true":
        all_tested_versions = tested_versions.success + tested_versions.failed
        pypi_versions = set(get_versions_from_pypi(dependency_name))
        new_versions = list(pypi_versions.difference(all_tested_versions))
        print("running new versions of", dependency_name, new_versions)
        return new_versions
    minor_to_version: Dict[str, Version] = {}
    for version in tested_versions.success:
        parsed_version = parse_version(version)
        minor = f"{parsed_version.major}.{parsed_version.minor}"
        if minor_to_version.get(minor, parse_version("0")) < parsed_version:
            minor_to_version[minor] = parsed_version
    minor_versions = [v.public for v in minor_to_version.values()]
    print("running minor versions of", dependency_name, minor_versions)
    return minor_versions
=======
    packages, and symlinked under the relevant integration tests."""
    try:
        with open(
            os.path.dirname(__file__)
            + f"/src/test/integration/{directory}/tested_versions/{dependency_name}",
            "r",
        ) as f:
            all_versions = [
                line.strip()
                for line in f.readlines()
                if line.strip()[0] != "!"  # We mark incompatible versions with '1'
            ]
            if run_patch:
                print("running all versions of", dependency_name, all_versions)
                return all_versions
            minor_to_version: Dict[str, Version] = {}
            for version in all_versions:
                parsed_version = parse_version(version)
                minor = f"{parsed_version.major}.{parsed_version.minor}"
                if minor_to_version.get(minor, parse_version("0")) < parsed_version:
                    minor_to_version[minor] = parsed_version
            minor_versions = [v.public for v in minor_to_version.values()]
            print("running minor versions of", dependency_name, minor_versions)
            return minor_versions
    except FileNotFoundError:
        return []
>>>>>>> 471d077e


@nox.session(python=python_versions())
@nox.parametrize(
    "boto3_version",
    dependency_versions(
        directory="boto3", dependency_name="boto3", run_patch=should_run_patch()
    ),
)
def integration_tests_boto3(
    session,
    boto3_version,
):
    with TestedVersions.save_tests_result("boto3", "boto3", boto3_version):
        install_package("boto3", boto3_version, session)

        session.install(".")

        abs_path = os.path.abspath("src/test/integration/boto3/")
        with tempfile.NamedTemporaryFile(suffix=".txt", prefix=abs_path) as temp_file:
            full_path = f"{temp_file}.txt"

            with session.chdir("src/test/integration/boto3"):
                session.install("-r", "requirements_others.txt")

                try:
                    session.run(
                        "sh",
                        "./scripts/start_uvicorn",
                        env={
                            "AUTOWRAPT_BOOTSTRAP": "lumigo_opentelemetry",
                            "LUMIGO_DEBUG_SPANDUMP": full_path,
                            "OTEL_SERVICE_NAME": "app",
                        },
                        external=True,
                    )  # One happy day we will have https://github.com/wntrblm/nox/issues/198

                    # TODO Make this deterministic
                    # Wait 1s to give time for app to start
                    time.sleep(8)

                    session.run(
                        "pytest",
                        "--tb",
                        "native",
                        "--log-cli-level=INFO",
                        "--color=yes",
                        "-v",
                        "./tests/test_boto3.py",
                        env={
                            "LUMIGO_DEBUG_SPANDUMP": full_path,
                        },
                    )
                finally:
                    import psutil

                    # Kill all uvicorn processes
                    for proc in psutil.process_iter():
                        # The python process is names "Python" os OS X and "uvicorn" on CircleCI
                        if proc.name() == "uvicorn":
                            proc.kill()
                        elif proc.name().lower() == "python":
                            cmdline = proc.cmdline()
                            if len(cmdline) > 1 and cmdline[1].endswith("/uvicorn"):
                                proc.kill()

                    session.run("rm", "-f", full_path, external=True)


@nox.session(python=python_versions())
@nox.parametrize(
    "fastapi_version",
    dependency_versions(
        directory="fastapi",
        dependency_name="fastapi",
        run_patch=should_run_patch(),
    ),
)
def integration_tests_fastapi_fastapi(
    session,
    fastapi_version,
):
    with TestedVersions.save_tests_result("fastapi", "fastapi", fastapi_version):
        integration_tests_fastapi(
            session=session,
            fastapi_version=fastapi_version,
            uvicorn_version="0.17.6",  # arbitrary version
        )


@nox.session(python=python_versions())
@nox.parametrize(
    "uvicorn_version",
    dependency_versions(
        directory="fastapi",
        dependency_name="uvicorn",
        run_patch=should_run_patch(),
    ),
)
def integration_tests_fastapi_uvicorn(
    session,
    uvicorn_version,
):
    with TestedVersions.save_tests_result("fastapi", "uvicorn", uvicorn_version):
        integration_tests_fastapi(
            session=session,
            fastapi_version="0.78.0",  # arbitrary version
            uvicorn_version=uvicorn_version,
        )


def integration_tests_fastapi(
    session,
    fastapi_version,
    uvicorn_version,
):
    install_package("uvicorn", uvicorn_version, session)
    install_package("fastapi", fastapi_version, session)

    session.install(".")

    abs_path = os.path.abspath("src/test/integration/fastapi/")
    with tempfile.NamedTemporaryFile(suffix=".txt", prefix=abs_path) as temp_file:
        full_path = f"{temp_file}.txt"

        with session.chdir("src/test/integration/fastapi"):
            session.install("-r", "requirements_others.txt")

            try:
                session.run(
                    "sh",
                    "./scripts/start_uvicorn",
                    env={
                        "AUTOWRAPT_BOOTSTRAP": "lumigo_opentelemetry",
                        "LUMIGO_DEBUG_SPANDUMP": full_path,
                        "OTEL_SERVICE_NAME": "app",
                    },
                    external=True,
                )  # One happy day we will have https://github.com/wntrblm/nox/issues/198

                # TODO Make this deterministic
                # Wait 1s to give time for app to start
                time.sleep(8)

                session.run(
                    "pytest",
                    "--tb",
                    "native",
                    "--log-cli-level=INFO",
                    "--color=yes",
                    "-v",
                    "./tests/test_fastapi.py",
                    env={
                        "LUMIGO_DEBUG_SPANDUMP": full_path,
                    },
                )
            finally:
                import psutil

                # Kill all uvicorn processes
                for proc in psutil.process_iter():
                    # The python process is names "Python" os OS X and "uvicorn" on CircleCI
                    if proc.name() == "uvicorn":
                        proc.kill()
                    elif proc.name().lower() == "python":
                        cmdline = proc.cmdline()
                        if len(cmdline) > 1 and cmdline[1].endswith("/uvicorn"):
                            proc.kill()

                session.run("rm", "-f", full_path, external=True)


@nox.session(python=python_versions())
@nox.parametrize(
    "flask_version",
    dependency_versions(
        directory="flask", dependency_name="flask", run_patch=should_run_patch()
    ),
)
def integration_tests_flask(session, flask_version):
    with TestedVersions.save_tests_result("flask", "flask", flask_version):
        install_package("flask", flask_version, session)

        session.install(".")

        abs_path = os.path.abspath("src/test/integration/flask/")
        with tempfile.NamedTemporaryFile(suffix=".txt", prefix=abs_path) as temp_file:
            full_path = f"{temp_file}.txt"

            with session.chdir("src/test/integration/flask"):
                session.install("-r", "requirements_others.txt")

                try:
                    session.run(
                        "sh",
                        "./scripts/start_flask",
                        env={
                            "AUTOWRAPT_BOOTSTRAP": "lumigo_opentelemetry",
                            "LUMIGO_DEBUG_SPANDUMP": full_path,
                            "OTEL_SERVICE_NAME": "app",
                        },
                        external=True,
                    )  # One happy day we will have https://github.com/wntrblm/nox/issues/198

                    # TODO Make this deterministic
                    # Wait 1s to give time for app to start
                    time.sleep(8)

                    session.run(
                        "pytest",
                        "--tb",
                        "native",
                        "--log-cli-level=INFO",
                        "--color=yes",
                        "-v",
                        "./tests/test_flask.py",
                        env={
                            "LUMIGO_DEBUG_SPANDUMP": full_path,
                        },
                    )
                finally:
                    import psutil

                    # Kill all uvicorn processes
                    for proc in psutil.process_iter():
                        # The python process is names "Python" os OS X and "flask" on CircleCI
                        if proc.name() == "flask":
                            proc.kill()
                        elif proc.name().lower() == "python":
                            cmdline = proc.cmdline()
                            if len(cmdline) > 1 and cmdline[1].endswith("/flask"):
                                proc.kill()

                    session.run("rm", "-f", full_path, external=True)


@nox.session(python=python_versions())
@nox.parametrize(
    "pymongo_version",
    dependency_versions(
        directory="pymongo",
        dependency_name="pymongo",
        run_patch=should_run_patch(),
    ),
)
def integration_tests_pymongo(
    session,
    pymongo_version,
):
    with TestedVersions.save_tests_result("pymongo", "pymongo", pymongo_version):
        install_package("pymongo", pymongo_version, session)

        session.install(".")

        abs_path = os.path.abspath("src/test/integration/pymongo/")
        with tempfile.NamedTemporaryFile(suffix=".txt", prefix=abs_path) as temp_file:
            full_path = f"{temp_file}.txt"

            with session.chdir("src/test/integration/pymongo"):
                session.install("-r", "requirements_others.txt")

                try:
                    session.run(
                        "sh",
                        "./scripts/start_uvicorn",
                        env={
                            "AUTOWRAPT_BOOTSTRAP": "lumigo_opentelemetry",
                            "LUMIGO_DEBUG_SPANDUMP": full_path,
                            "OTEL_SERVICE_NAME": "app",
                        },
                        external=True,
                    )  # One happy day we will have https://github.com/wntrblm/nox/issues/198

                    # TODO Make this deterministic
                    # Wait 1s to give time for app to start
                    time.sleep(8)

                    session.run(
                        "pytest",
                        "--tb",
                        "native",
                        "--log-cli-level=INFO",
                        "--color=yes",
                        "-v",
                        "./tests/test_pymongo.py",
                        env={
                            "LUMIGO_DEBUG_SPANDUMP": full_path,
                        },
                    )
                finally:
                    import psutil

                    # Kill all uvicorn processes
                    for proc in psutil.process_iter():
                        # The python process is names "Python" os OS X and "uvicorn" on CircleCI
                        if proc.name() == "uvicorn":
                            proc.kill()
                        elif proc.name().lower() == "python":
                            cmdline = proc.cmdline()
                            if len(cmdline) > 1 and cmdline[1].endswith("/uvicorn"):
                                proc.kill()

                    session.run("rm", "-f", full_path, external=True)


@nox.session(python=python_versions())
@nox.parametrize(
    "pymysql_version",
    dependency_versions(
        directory="pymysql",
        dependency_name="pymysql",
        run_patch=should_run_patch(),
    ),
)
def integration_tests_pymysql(
    session,
    pymysql_version,
):
    with TestedVersions.save_tests_result("pymysql", "pymysql", pymysql_version):
        install_package("PyMySQL", pymysql_version, session)

        session.install(".")

        abs_path = os.path.abspath("src/test/integration/pymysql/")
        with tempfile.NamedTemporaryFile(suffix=".txt", prefix=abs_path) as temp_file:
            full_path = f"{temp_file}.txt"

            with session.chdir("src/test/integration/pymysql"):
                session.install("-r", "requirements_others.txt")

                try:
                    session.run(
                        "sh",
                        "./scripts/start_uvicorn",
                        env={
                            "AUTOWRAPT_BOOTSTRAP": "lumigo_opentelemetry",
                            "LUMIGO_DEBUG_SPANDUMP": full_path,
                            "OTEL_SERVICE_NAME": "app",
                        },
                        external=True,
                    )  # One happy day we will have https://github.com/wntrblm/nox/issues/198

                    # TODO Make this deterministic
                    # Wait 1s to give time for app to start
                    time.sleep(8)

                    session.run(
                        "pytest",
                        "--tb",
                        "native",
                        "--log-cli-level=INFO",
                        "--color=yes",
                        "-v",
                        "./tests/test_pymysql.py",
                        env={
                            "LUMIGO_DEBUG_SPANDUMP": full_path,
                        },
                    )
                finally:
                    import psutil

                    # Kill all uvicorn processes
                    for proc in psutil.process_iter():
                        # The python process is names "Python" os OS X and "uvicorn" on CircleCI
                        if proc.name() == "uvicorn":
                            proc.kill()
                        elif proc.name().lower() == "python":
                            cmdline = proc.cmdline()
                            if len(cmdline) > 1 and cmdline[1].endswith("/uvicorn"):
                                proc.kill()

                    session.run("rm", "-f", full_path, external=True)<|MERGE_RESOLUTION|>--- conflicted
+++ resolved
@@ -102,7 +102,6 @@
     directory: str, dependency_name: str, run_patch: bool
 ) -> List[str]:
     """Dependenciy versions are listed in the 'tested_versions/<dependency_name>' files of the instrumentation
-<<<<<<< HEAD
     packages, and symlinked under the relevant integration tests. There are also versions in pypi"""
     tested_versions = TestedVersions.from_file(
         TestedVersions.get_file_path(directory, dependency_name)
@@ -122,34 +121,6 @@
     minor_versions = [v.public for v in minor_to_version.values()]
     print("running minor versions of", dependency_name, minor_versions)
     return minor_versions
-=======
-    packages, and symlinked under the relevant integration tests."""
-    try:
-        with open(
-            os.path.dirname(__file__)
-            + f"/src/test/integration/{directory}/tested_versions/{dependency_name}",
-            "r",
-        ) as f:
-            all_versions = [
-                line.strip()
-                for line in f.readlines()
-                if line.strip()[0] != "!"  # We mark incompatible versions with '1'
-            ]
-            if run_patch:
-                print("running all versions of", dependency_name, all_versions)
-                return all_versions
-            minor_to_version: Dict[str, Version] = {}
-            for version in all_versions:
-                parsed_version = parse_version(version)
-                minor = f"{parsed_version.major}.{parsed_version.minor}"
-                if minor_to_version.get(minor, parse_version("0")) < parsed_version:
-                    minor_to_version[minor] = parsed_version
-            minor_versions = [v.public for v in minor_to_version.values()]
-            print("running minor versions of", dependency_name, minor_versions)
-            return minor_versions
-    except FileNotFoundError:
-        return []
->>>>>>> 471d077e
 
 
 @nox.session(python=python_versions())
