from __future__ import annotations
import os
import psutil
import re
import sys
import tempfile
import time
from typing import List, Union, Optional
from xml.etree import ElementTree

import nox
import requests
import yaml

# Ensure nox can load local packages
repo_dir = os.path.dirname(__file__)
if repo_dir not in sys.path:
    sys.path.append(repo_dir)

from src.ci.tested_versions_utils import (  # noqa: E402
    NonSemanticVersion,
    SemanticVersion,
    TestedVersions,
    should_test_only_untested_versions,
)

OTHER_REQUIREMENTS = "requirements_others.txt"


def create_component_tempfile(name: str):
    temp_file = tempfile.NamedTemporaryFile(
        suffix=".txt",
        prefix=f"temp_{name}_",
        dir=os.path.abspath("src/test/components/"),
        delete=False,
    )
    temp_file.close()
    return temp_file.name


def create_it_tempfile(name: str):
    temp_file = tempfile.NamedTemporaryFile(
        suffix=".txt",
        prefix="temp_",
        dir=os.path.abspath(f"src/test/integration/{name}/"),
        delete=False,
    )
    temp_file.close()
    return temp_file.name


def install_package(package_name: str, package_version: str, session) -> None:
    try:
        session.install(f"{package_name}=={package_version}")
    except Exception:
        session.log(f"Cannot install '{package_name}' version '{package_version}'")
        raise


def get_versions_from_pypi(package_name: str) -> List[str]:
    response = requests.get(f"https://pypi.org/rss/project/{package_name}/releases.xml")
    response.raise_for_status()
    xml_tree = ElementTree.fromstring(response.text)
    return [i.text for i in xml_tree.findall("channel/item/title") if i.text]


def python_versions() -> Optional[List[str]]:
    # On Github, just run the current Python version.
    # In local, try all supported python versions.
    # Anyway create a venv.
    if os.getenv("CI", str(False)).lower() == "true":
        return None

    with open(
        os.path.dirname(__file__) + "/.github/workflows/version-testing.yml"
    ) as f:
        github_workflow = yaml.load(f, Loader=yaml.FullLoader)
        return github_workflow["jobs"]["check-new-versions-of-instrumented-packages"][
            "strategy"
        ]["matrix"]["python-version"]


def get_new_version_from_pypi(
    dependency_name: str, tested_versions: TestedVersions
) -> List[str]:
    pypi_versions = set(get_versions_from_pypi(dependency_name))
    new_versions = list(pypi_versions.difference(set(tested_versions.all_versions)))
    print("running new versions of", dependency_name, new_versions)
    return new_versions


def dependency_versions_to_be_tested(
    directory: str, dependency_name: str, test_untested_versions: bool
) -> List[str]:
    """Dependency versions are listed in the 'tested_versions/<dependency_name>' files of the instrumentation
    packages, and symlinked under the relevant integration tests. There are also versions in pypi"""
    tested_versions = TestedVersions.from_file(
        TestedVersions.get_file_path(directory, dependency_name)
    )
    if test_untested_versions:
        return get_new_version_from_pypi(dependency_name, tested_versions)

    # To avoid unbearable build times, we only retest the last patch of each minor.
    # These versions are already sorted. We use the full object representation,
    # rather than `TestedVersions.supported_versions`, as we need to perform
    # logic on major, minor and patch.
    supported_versions: List[Union[SemanticVersion, NonSemanticVersion]] = list(
        filter(
            lambda tested_version: tested_version.supported,
            tested_versions.versions,
        )
    )

    if len(supported_versions) == 1:
        # Only one version? We surely want to test it!
        return supported_versions

    supported_versions_to_test = []
    for i in range(len(supported_versions))[1:]:
        # Iterate from the second element so that we can look back and
        # detect a change in minor and major
        previous_version = supported_versions[i - 1]
        current_version = supported_versions[i]

        if isinstance(previous_version, NonSemanticVersion):
            # There is no concept of 'minor' and 'patch' in non-semantic version,
            # so we gotta test 'em all
            supported_versions_to_test.append(previous_version)
        elif isinstance(current_version, NonSemanticVersion):
            # The 'next' version is non-semantic, so we are guaranteed
            # that the last version is the last in its series
            supported_versions_to_test.append(previous_version)
        else:
            # Both previous and current are semantic versions
            if (
                previous_version.major < current_version.major
                or previous_version.minor < current_version.minor
            ):
                # Break in major or minor version; the previous_version is
                # the last in its series
                supported_versions_to_test.append(previous_version)

    # By definition, the biggest version is one we want to test
    supported_versions_to_test.append(supported_versions[len(supported_versions) - 1])

    return [
        supported_version_to_test.version
        for supported_version_to_test in supported_versions_to_test
    ]


@nox.session()
def list_integration_tests_ci(session):
    integration_tests = {
        session_runner.name
        for (session_runner, _) in session._runner.manifest.list_all_sessions()
        if session_runner.name.startswith("integration_tests_")
    }

    for i in integration_tests:
        print(i)


@nox.session(python=python_versions())
@nox.parametrize(
    "boto3_version",
    dependency_versions_to_be_tested(
        directory="boto3",
        dependency_name="boto3",
        test_untested_versions=should_test_only_untested_versions(),
    ),
)
def integration_tests_boto3_sqs(
    session,
    boto3_version,
):
    with TestedVersions.save_tests_result("boto3-sqs", "boto3", boto3_version):
        install_package("boto3", boto3_version, session)

        session.install(".")

        temp_file = create_it_tempfile("boto3-sqs")
        with session.chdir("src/test/integration/boto3-sqs"):
            session.install("-r", OTHER_REQUIREMENTS)

            try:
                session.run(
                    "sh",
                    "./scripts/run_app",
                    env={
                        "LUMIGO_DEBUG_SPANDUMP": temp_file,
                    },
                    external=True,
                )  # One happy day we will have https://github.com/wntrblm/nox/issues/198

                # TODO Make this deterministic
                # Give time for app to start
                time.sleep(8)

                session.run(
                    "pytest",
                    "--tb",
                    "native",
                    "--log-cli-level=INFO",
                    "--color=yes",
                    "-v",
                    "./tests/test_boto3_sqs.py",
                    env={
                        "LUMIGO_DEBUG_SPANDUMP": temp_file,
                    },
                )
            finally:
                kill_process_and_clean_outputs(temp_file, "run_app", session)


@nox.session(python=python_versions())
@nox.parametrize(
    "boto3_version",
    dependency_versions_to_be_tested(
        directory="boto3",
        dependency_name="boto3",
        test_untested_versions=should_test_only_untested_versions(),
    ),
)
def integration_tests_boto3(
    session,
    boto3_version,
):
    with TestedVersions.save_tests_result("boto3", "boto3", boto3_version):
        install_package("boto3", boto3_version, session)

        session.install(".")

        temp_file = create_it_tempfile("boto3")
        with session.chdir("src/test/integration/boto3"):
            session.install("-r", OTHER_REQUIREMENTS)

            try:
                session.run(
                    "sh",
                    "./scripts/start_uvicorn",
                    env={
                        "AUTOWRAPT_BOOTSTRAP": "lumigo_opentelemetry",
                        "LUMIGO_DEBUG_SPANDUMP": temp_file,
                        "OTEL_SERVICE_NAME": "app",
                        "OTEL_RESOURCE_ATTRIBUTES": "K0=V0,K1=V1",  # for testing OTELResourceDetector
                    },
                    external=True,
                )  # One happy day we will have https://github.com/wntrblm/nox/issues/198

                # TODO Make this deterministic
                # Wait 1s to give time for app to start
                time.sleep(8)

                session.run(
                    "pytest",
                    "--tb",
                    "native",
                    "--log-cli-level=INFO",
                    "--color=yes",
                    "-v",
                    "./tests/test_boto3.py",
                    env={
                        "LUMIGO_DEBUG_SPANDUMP": temp_file,
                    },
                )
            finally:
                kill_process_and_clean_outputs(temp_file, "uvicorn", session)


@nox.session(python=python_versions())
@nox.parametrize(
    "fastapi_version",
    dependency_versions_to_be_tested(
        directory="fastapi",
        dependency_name="fastapi",
        test_untested_versions=should_test_only_untested_versions(),
    ),
)
def integration_tests_fastapi_fastapi(
    session,
    fastapi_version,
):
    with TestedVersions.save_tests_result("fastapi", "fastapi", fastapi_version):
        integration_tests_fastapi(
            session=session,
            fastapi_version=fastapi_version,
            uvicorn_version="0.17.6",  # arbitrary version
        )


@nox.session(python=python_versions())
@nox.parametrize(
    "uvicorn_version",
    dependency_versions_to_be_tested(
        directory="fastapi",
        dependency_name="uvicorn",
        test_untested_versions=should_test_only_untested_versions(),
    ),
)
def integration_tests_fastapi_uvicorn(
    session,
    uvicorn_version,
):
    with TestedVersions.save_tests_result("fastapi", "uvicorn", uvicorn_version):
        integration_tests_fastapi(
            session=session,
            fastapi_version="0.78.0",  # arbitrary version
            uvicorn_version=uvicorn_version,
        )


def integration_tests_fastapi(
    session,
    fastapi_version,
    uvicorn_version,
):
    install_package("uvicorn", uvicorn_version, session)
    install_package("fastapi", fastapi_version, session)

    session.install(".")

    temp_file = create_it_tempfile("fastapi")
    with session.chdir("src/test/integration/fastapi"):
        session.install("-r", OTHER_REQUIREMENTS)

        try:
            session.run(
                "sh",
                "./scripts/start_uvicorn",
                env={
                    "AUTOWRAPT_BOOTSTRAP": "lumigo_opentelemetry",
                    "LUMIGO_DEBUG_SPANDUMP": temp_file,
                    "OTEL_SERVICE_NAME": "app",
                },
                external=True,
            )  # One happy day we will have https://github.com/wntrblm/nox/issues/198

            # TODO Make this deterministic
            # Wait 1s to give time for app to start
            time.sleep(8)

            session.run(
                "pytest",
                "--tb",
                "native",
                "--log-cli-level=INFO",
                "--color=yes",
                "-v",
                "./tests/test_fastapi.py",
                env={
                    "LUMIGO_DEBUG_SPANDUMP": temp_file,
                },
            )
        finally:
            kill_process_and_clean_outputs(temp_file, "uvicorn", session)


@nox.session(python=python_versions())
def component_tests(session):
    component_tests_attr_max_size(
        session=session,
        fastapi_version="0.78.0",  # arbitrary version
        uvicorn_version="0.16.0",  # arbitrary version
    )
    component_tests_execution_tags(
        session=session,
        fastapi_version="0.78.0",  # arbitrary version
        uvicorn_version="0.16.0",  # arbitrary version
    )


def component_tests_attr_max_size(
    session,
    fastapi_version,
    uvicorn_version,
):
    install_package("uvicorn", uvicorn_version, session)
    install_package("fastapi", fastapi_version, session)

    session.install(".")

    temp_file = create_component_tempfile("attr_max_size")
    with session.chdir("src/test/components"):
        session.install("-r", OTHER_REQUIREMENTS)

        try:
            session.run(
                "sh",
                "./scripts/start_uvicorn",
                env={
                    "AUTOWRAPT_BOOTSTRAP": "lumigo_opentelemetry",
                    "LUMIGO_DEBUG_SPANDUMP": temp_file,
                    "OTEL_SERVICE_NAME": "app",
                    "OTEL_SPAN_ATTRIBUTE_VALUE_LENGTH_LIMIT": "1",
                },
                external=True,
            )  # One happy day we will have https://github.com/wntrblm/nox/issues/198

            # TODO Make this deterministic
            # Wait 1s to give time for app to start
            time.sleep(8)

            session.run(
                "pytest",
                "--tb",
                "native",
                "--log-cli-level=INFO",
                "--color=yes",
                "-v",
                "./tests/test_attr_max_size.py",
                env={
                    "LUMIGO_DEBUG_SPANDUMP": temp_file,
                    "OTEL_SPAN_ATTRIBUTE_VALUE_LENGTH_LIMIT": "1",
                },
            )
        finally:
            kill_process_and_clean_outputs(temp_file, "uvicorn", session)


def component_tests_execution_tags(
    session,
    fastapi_version,
    uvicorn_version,
):
    install_package("uvicorn", uvicorn_version, session)
    install_package("fastapi", fastapi_version, session)

    session.install(".")

    temp_file = create_component_tempfile("execution_tags")
    with session.chdir("src/test/components"):
        session.install("-r", OTHER_REQUIREMENTS)

        try:
            session.run(
                "sh",
                "./scripts/start_uvicorn",
                env={
                    "AUTOWRAPT_BOOTSTRAP": "lumigo_opentelemetry",
                    "LUMIGO_DEBUG_SPANDUMP": temp_file,
                    "OTEL_SERVICE_NAME": "app",
                },
                external=True,
            )  # One happy day we will have https://github.com/wntrblm/nox/issues/198

            # TODO Make this deterministic
            # Wait 1s to give time for app to start
            time.sleep(8)

            session.run(
                "pytest",
                "--tb",
                "native",
                "--log-cli-level=INFO",
                "--color=yes",
                "-v",
                "./tests/test_execution_tags.py",
                env={
                    "LUMIGO_DEBUG_SPANDUMP": temp_file,
                },
            )
        finally:
            kill_process_and_clean_outputs(temp_file, "uvicorn", session)


@nox.session(python=python_versions())
@nox.parametrize(
    "flask_version",
    dependency_versions_to_be_tested(
        directory="flask",
        dependency_name="flask",
        test_untested_versions=should_test_only_untested_versions(),
    ),
)
def integration_tests_flask(session, flask_version):
    with TestedVersions.save_tests_result("flask", "flask", flask_version):
        install_package("flask", flask_version, session)

        session.install(".")

        temp_file = create_it_tempfile("flask")
        with session.chdir("src/test/integration/flask"):
            session.install("-r", OTHER_REQUIREMENTS)

            try:
                session.run(
                    "sh",
                    "./scripts/start_flask",
                    env={
                        "AUTOWRAPT_BOOTSTRAP": "lumigo_opentelemetry",
                        "LUMIGO_DEBUG_SPANDUMP": temp_file,
                        "OTEL_SERVICE_NAME": "app",
                    },
                    external=True,
                )  # One happy day we will have https://github.com/wntrblm/nox/issues/198

                # TODO Make this deterministic
                # Wait 1s to give time for app to start
                time.sleep(8)

                session.run(
                    "pytest",
                    "--tb",
                    "native",
                    "--log-cli-level=INFO",
                    "--color=yes",
                    "-v",
                    "./tests/test_flask.py",
                    env={
                        "LUMIGO_DEBUG_SPANDUMP": temp_file,
                    },
                )
            finally:
                kill_process_and_clean_outputs(temp_file, "flask", session)


@nox.session(python=python_versions())
@nox.parametrize(
    "pymongo_version",
    dependency_versions_to_be_tested(
        directory="pymongo",
        dependency_name="pymongo",
        test_untested_versions=should_test_only_untested_versions(),
    ),
)
def integration_tests_pymongo(
    session,
    pymongo_version,
):
    with TestedVersions.save_tests_result("pymongo", "pymongo", pymongo_version):
        if (
            str(pymongo_version).startswith("3.")  # is 3.x
            and not re.match(r"3\.\d{2}.*", str(pymongo_version))  # not 3.10.x or above
            # and on a Python version above 3.9
            and sys.version_info.major == 3
            and sys.version_info.minor > 9
        ):
            # PyMongo below '3.10.1' is broken on Python 3.10+
            # because of the removal of the 'collections' package
            # https://github.com/python/cpython/issues/81505
            return

        install_package("pymongo", pymongo_version, session)

        session.install(".")

        # Some versions of PyMongo fail with older versions of wheel
        session.run(
            "python", "-m", "pip", "install", "--upgrade", "pip", "setuptools", "wheel"
        )

        temp_file = create_it_tempfile("pymongo")
        with session.chdir("src/test/integration/pymongo"):
            session.install("-r", OTHER_REQUIREMENTS)

            try:
                session.run(
                    "sh",
                    "./scripts/start_uvicorn",
                    env={
                        "AUTOWRAPT_BOOTSTRAP": "lumigo_opentelemetry",
                        "LUMIGO_DEBUG_SPANDUMP": temp_file,
                        "OTEL_SERVICE_NAME": "app",
                    },
                    external=True,
                )  # One happy day we will have https://github.com/wntrblm/nox/issues/198

                # TODO Make this deterministic
                # Wait 1s to give time for app to start
                time.sleep(8)

                session.run(
                    "pytest",
                    "--tb",
                    "native",
                    "--log-cli-level=INFO",
                    "--color=yes",
                    "-v",
                    "./tests/test_pymongo.py",
                    env={
                        "LUMIGO_DEBUG_SPANDUMP": temp_file,
                    },
                )
            finally:
                kill_process_and_clean_outputs(temp_file, "uvicorn", session)


@nox.session(python=python_versions())
@nox.parametrize(
    "grpcio_version",
    dependency_versions_to_be_tested(
        directory="grpcio",
        dependency_name="grpcio",
        test_untested_versions=should_test_only_untested_versions(),
    ),
)
def integration_tests_grpcio(
    session,
    grpcio_version,
):
    with TestedVersions.save_tests_result("grpcio", "grpcio", grpcio_version):
        install_package("grpcio", grpcio_version, session)

        session.install(".")

        # Some versions of PyMongo fail with older versions of wheel
        session.run(
            "python", "-m", "pip", "install", "--upgrade", "pip", "setuptools", "wheel"
        )

        server_spans = tempfile.NamedTemporaryFile(
            suffix=".txt", prefix=get_it_tempfile_prefix("grpcio")
        ).name
        client_spans = tempfile.NamedTemporaryFile(
            suffix=".txt", prefix=get_it_tempfile_prefix("grpcio")
        ).name
        with session.chdir("src/test/integration/grpcio"):
            session.install("-r", OTHER_REQUIREMENTS)

            try:
                session.run(
                    "sh",
                    "./scripts/start_server",
                    env={
                        "AUTOWRAPT_BOOTSTRAP": "lumigo_opentelemetry",
                        "LUMIGO_DEBUG_SPANDUMP": server_spans,
                        "OTEL_SERVICE_NAME": "app",
                    },
                    external=True,
                )  # One happy day we will have https://github.com/wntrblm/nox/issues/198

                # TODO Make this deterministic
                # Wait 1s to give time for app to start
                time.sleep(8)

                session.run(
                    "pytest",
                    "--tb",
                    "native",
                    "--log-cli-level=INFO",
                    "--color=yes",
                    "-v",
                    "./tests/test_grpcio.py",
                    env={
                        "AUTOWRAPT_BOOTSTRAP": "lumigo_opentelemetry",
                        "SERVER_SPANDUMP": server_spans,
                        "LUMIGO_DEBUG_SPANDUMP": client_spans,
                        "OTEL_SERVICE_NAME": "app",
                    },
                )
            finally:
                kill_process("greeter_server.py")
                clean_outputs(server_spans, session)
                clean_outputs(client_spans, session)


@nox.session(python=python_versions())
@nox.parametrize(
    "pymysql_version",
    dependency_versions_to_be_tested(
        directory="pymysql",
        dependency_name="pymysql",
        test_untested_versions=should_test_only_untested_versions(),
    ),
)
def integration_tests_pymysql(
    session,
    pymysql_version,
):
    with TestedVersions.save_tests_result("pymysql", "pymysql", pymysql_version):
        install_package("PyMySQL", pymysql_version, session)

        session.install(".")

        temp_file = create_it_tempfile("pymysql")
        with session.chdir("src/test/integration/pymysql"):
            session.install("-r", OTHER_REQUIREMENTS)

            try:
                session.run(
                    "sh",
                    "./scripts/start_uvicorn",
                    env={
                        "AUTOWRAPT_BOOTSTRAP": "lumigo_opentelemetry",
                        "LUMIGO_DEBUG_SPANDUMP": temp_file,
                        "OTEL_SERVICE_NAME": "app",
                    },
                    external=True,
                )  # One happy day we will have https://github.com/wntrblm/nox/issues/198

                # TODO Make this deterministic
                # Wait 1s to give time for app to start
                time.sleep(8)

                session.run(
                    "pytest",
                    "--tb",
                    "native",
                    "--log-cli-level=INFO",
                    "--color=yes",
                    "-v",
                    "./tests/test_pymysql.py",
                    env={
                        "LUMIGO_DEBUG_SPANDUMP": temp_file,
                    },
                )
            finally:
                kill_process_and_clean_outputs(temp_file, "uvicorn", session)


def kill_process_and_clean_outputs(full_path: str, process_name: str, session) -> None:
    kill_process(process_name)
    clean_outputs(full_path, session)


def kill_process(process_name: str) -> None:
<<<<<<< HEAD
    import psutil

    # Kill all uvicorn processes
    for proc in psutil.process_iter():
        try:
            # The python process is names "Python" os OS X and "uvicorn" on CircleCI
            if proc.name() == process_name:
                proc.kill()
            elif proc.name().lower() == "python":
                cmdline = proc.cmdline()
                if len(cmdline) > 1 and cmdline[1].endswith(process_name):
                    proc.kill()
        except (psutil.NoSuchProcess, psutil.AccessDenied, psutil.ZombieProcess):
            pass
=======
    try:
        # Kill all processes with the given name
        for proc in psutil.process_iter():
            # The python process is names "Python" os OS X and "uvicorn" on CircleCI
            if proc.name() == process_name:
                print(f"Killing process with name {proc.name()}...")
                proc.kill()
            elif proc.name().lower() == "python":
                cmdline = proc.cmdline()
                if len(cmdline) > 1 and cmdline[1].endswith("/" + process_name):
                    print(
                        f"Killing process with name {proc.name()} and cmdline {cmdline}..."
                    )
                    proc.kill()
    except psutil.ZombieProcess as zp:
        print(f"Failed to kill zombie process named {process_name}: {str(zp)}")
>>>>>>> 1bbd6dd0


def clean_outputs(full_path: str, session) -> None:
    session.run("rm", "-f", full_path, external=True)


if __name__ == "__main__":
    from nox.__main__ import main

    main()<|MERGE_RESOLUTION|>--- conflicted
+++ resolved
@@ -715,22 +715,6 @@
 
 
 def kill_process(process_name: str) -> None:
-<<<<<<< HEAD
-    import psutil
-
-    # Kill all uvicorn processes
-    for proc in psutil.process_iter():
-        try:
-            # The python process is names "Python" os OS X and "uvicorn" on CircleCI
-            if proc.name() == process_name:
-                proc.kill()
-            elif proc.name().lower() == "python":
-                cmdline = proc.cmdline()
-                if len(cmdline) > 1 and cmdline[1].endswith(process_name):
-                    proc.kill()
-        except (psutil.NoSuchProcess, psutil.AccessDenied, psutil.ZombieProcess):
-            pass
-=======
     try:
         # Kill all processes with the given name
         for proc in psutil.process_iter():
@@ -747,7 +731,6 @@
                     proc.kill()
     except psutil.ZombieProcess as zp:
         print(f"Failed to kill zombie process named {process_name}: {str(zp)}")
->>>>>>> 1bbd6dd0
 
 
 def clean_outputs(full_path: str, session) -> None:
