--- conflicted
+++ resolved
@@ -25,7 +25,6 @@
 
 
 @nox.session(python=python_versions())
-<<<<<<< HEAD
 @nox.parametrize(
     "uvicorn_version",
     dependency_versions(directory="fastapi", dependency_name="uvicorn"),
@@ -45,13 +44,9 @@
     "pymysql_version",
     dependency_versions(directory="fastapi", dependency_name="pymysql"),
 )
-=======
-@nox.parametrize("uvicorn_version", dependency_versions("uvicorn"))
-@nox.parametrize("fastapi_version", dependency_versions("fastapi"))
 @nox.parametrize("boto3_version", dependency_versions("boto3"))
 @nox.parametrize("pymongo_version", dependency_versions("pymongo"))
 @nox.parametrize("pymysql_version", dependency_versions("pymysql"))
->>>>>>> 77b48598
 def integration_tests_fastapi(
     session,
     fastapi_version,
@@ -86,7 +81,6 @@
     except:  # noqa
         session.log("Cannot install 'PyMySQL' version '%s'", pymysql_version)
         return
-<<<<<<< HEAD
 
     session.install(".")
 
@@ -167,26 +161,12 @@
         full_path = f"{temp_file}.txt"
 
         with session.chdir("src/test/integration/flask"):
-=======
-
-    session.install(".")
-
-    abs_path = os.path.abspath("src/test/integration/fastapi/")
-    with tempfile.NamedTemporaryFile(suffix=".txt", prefix=abs_path) as temp_file:
-        full_path = f"{temp_file}.txt"
-
-        with session.chdir("src/test/integration/fastapi"):
->>>>>>> 77b48598
             session.install("-r", "requirements_others.txt")
 
             try:
                 session.run(
                     "sh",
-<<<<<<< HEAD
                     "./scripts/start_flask",
-=======
-                    "./scripts/start_uvicorn",
->>>>>>> 77b48598
                     env={
                         "AUTOWRAPT_BOOTSTRAP": "lumigo_opentelemetry",
                         "LUMIGO_DEBUG_SPANDUMP": full_path,
@@ -206,11 +186,7 @@
                     "--log-cli-level=INFO",
                     "--color=yes",
                     "-v",
-<<<<<<< HEAD
                     "./tests/test_flask.py",
-=======
-                    "./tests/test_fastapi.py",
->>>>>>> 77b48598
                     env={
                         "LUMIGO_DEBUG_SPANDUMP": full_path,
                     },
@@ -220,21 +196,12 @@
 
                 # Kill all uvicorn processes
                 for proc in psutil.process_iter():
-<<<<<<< HEAD
                     # The python process is names "Python" os OS X and "flask" on CircleCI
                     if proc.name() == "flask":
                         proc.kill()
                     elif proc.name().lower() == "python":
                         cmdline = proc.cmdline()
                         if len(cmdline) > 1 and cmdline[1].endswith("/flask"):
-=======
-                    # The python process is names "Python" os OS X and "uvicorn" on CircleCI
-                    if proc.name() == "uvicorn":
-                        proc.kill()
-                    elif proc.name().lower() == "python":
-                        cmdline = proc.cmdline()
-                        if len(cmdline) > 1 and cmdline[1].endswith("/uvicorn"):
->>>>>>> 77b48598
                             proc.kill()
 
                 session.run("rm", "-f", full_path, external=True)