import tempfile

import nox

import os
import time
from typing import List, Union


def python_versions() -> Union[List[str], bool]:
    # On CircleCI, just run the current Python version without
    # creating a venv.
    # In local, try all supported python versions building venvs.
    if os.getenv("CIRCLECI", str(False)).lower() == "true":
        return False

    return ["3.6", "3.7", "3.8", "3.9", "3.10"]


def dependency_versions(directory: str, dependency_name: str) -> List[str]:
    with open(
<<<<<<< HEAD
        f"src/test/integration/fastapi/tested_versions/{dependency_name}", "r"
=======
        f"src/test/integration/{directory}/supported_versions/{dependency_name}", "r"
>>>>>>> c6c16241
    ) as f:
        return [line.strip() for line in f.readlines()]


@nox.session(python=python_versions())
@nox.parametrize(
    "uvicorn_version",
    dependency_versions(directory="fastapi", dependency_name="uvicorn"),
)
@nox.parametrize(
    "fastapi_version",
    dependency_versions(directory="fastapi", dependency_name="fastapi"),
)
@nox.parametrize(
    "boto3_version", dependency_versions(directory="fastapi", dependency_name="boto3")
)
@nox.parametrize(
    "pymongo_version",
    dependency_versions(directory="fastapi", dependency_name="pymongo"),
)
@nox.parametrize(
    "pymysql_version",
    dependency_versions(directory="fastapi", dependency_name="pymysql"),
)
def integration_tests_fastapi(
    session,
    fastapi_version,
    uvicorn_version,
    boto3_version,
    pymongo_version,
    pymysql_version,
):
    try:
        session.install(f"uvicorn=={uvicorn_version}")
    except:  # noqa
        session.log("Cannot install 'uvicorn' version '%s'", uvicorn_version)
        return

    try:
        session.install(f"fastapi=={fastapi_version}")
    except:  # noqa
        session.log("Cannot install 'uvicorn' version '%s'", uvicorn_version)
        return
    try:
        session.install(f"boto3=={boto3_version}")
    except:  # noqa
        session.log("Cannot install 'boto3' version '%s'", boto3_version)
        return
    try:
        session.install(f"pymongo=={pymongo_version}")
    except:  # noqa
        session.log("Cannot install 'pymongo' version '%s'", pymongo_version)
        return
    try:
        session.install(f"PyMySQL=={pymysql_version}")
    except:  # noqa
        session.log("Cannot install 'PyMySQL' version '%s'", pymysql_version)
        return

    session.install(".")

    abs_path = os.path.abspath("src/test/integration/fastapi/")
    with tempfile.NamedTemporaryFile(suffix=".txt", prefix=abs_path) as temp_file:
        full_path = f"{temp_file}.txt"

        with session.chdir("src/test/integration/fastapi"):
            session.install("-r", "requirements_others.txt")

            try:
                session.run(
                    "sh",
                    "./scripts/start_uvicorn",
                    env={
                        "AUTOWRAPT_BOOTSTRAP": "lumigo_opentelemetry",
                        "LUMIGO_DEBUG_SPANDUMP": full_path,
                        "OTEL_SERVICE_NAME": "app",
                    },
                    external=True,
                )  # One happy day we will have https://github.com/wntrblm/nox/issues/198

                # TODO Make this deterministic
                # Wait 1s to give time for app to start
                time.sleep(8)

                session.run(
                    "pytest",
                    "--tb",
                    "native",
                    "--log-cli-level=INFO",
                    "--color=yes",
                    "-v",
                    "./tests/test_fastapi.py",
                    env={
                        "LUMIGO_DEBUG_SPANDUMP": full_path,
                    },
                )
            finally:
                import psutil

                # Kill all uvicorn processes
                for proc in psutil.process_iter():
                    # The python process is names "Python" os OS X and "uvicorn" on CircleCI
                    if proc.name() == "uvicorn":
                        proc.kill()
                    elif proc.name().lower() == "python":
                        cmdline = proc.cmdline()
                        if len(cmdline) > 1 and cmdline[1].endswith("/uvicorn"):
                            proc.kill()

                session.run("rm", "-f", full_path, external=True)


@nox.session(python=python_versions())
@nox.parametrize(
    "flask_version", dependency_versions(directory="flask", dependency_name="flask")
)
@nox.parametrize(
    "boto3_version", dependency_versions(directory="flask", dependency_name="boto3")
)
@nox.parametrize(
    "pymongo_version",
    dependency_versions(directory="fastapi", dependency_name="pymongo"),
)
@nox.parametrize(
    "pymysql_version",
    dependency_versions(directory="fastapi", dependency_name="pymysql"),
)
def integration_tests_flask(
    session, flask_version, boto3_version, pymongo_version, pymysql_version
):
    try:
        session.install(f"flask=={flask_version}")
    except:  # noqa
        session.log("Cannot install 'flask' version '%s'", flask_version)
        return
    try:
        session.install(f"boto3=={boto3_version}")
    except:  # noqa
        session.log("Cannot install 'boto3' version '%s'", boto3_version)
        return
    try:
        session.install(f"pymongo=={pymongo_version}")
    except:  # noqa
        session.log("Cannot install 'pymongo' version '%s'", pymongo_version)
        return
    try:
        session.install(f"PyMySQL=={pymysql_version}")
    except:  # noqa
        session.log("Cannot install 'PyMySQL' version '%s'", pymysql_version)
        return

    session.install(".")

    abs_path = os.path.abspath("src/test/integration/flask/")
    with tempfile.NamedTemporaryFile(suffix=".txt", prefix=abs_path) as temp_file:
        full_path = f"{temp_file}.txt"

        with session.chdir("src/test/integration/flask"):
            session.install("-r", "requirements_others.txt")

            try:
                session.run(
                    "sh",
                    "./scripts/start_flask",
                    env={
                        "AUTOWRAPT_BOOTSTRAP": "lumigo_opentelemetry",
                        "LUMIGO_DEBUG_SPANDUMP": full_path,
                        "OTEL_SERVICE_NAME": "app",
                    },
                    external=True,
                )  # One happy day we will have https://github.com/wntrblm/nox/issues/198

                # TODO Make this deterministic
                # Wait 1s to give time for app to start
                time.sleep(8)

                session.run(
                    "pytest",
                    "--tb",
                    "native",
                    "--log-cli-level=INFO",
                    "--color=yes",
                    "-v",
                    "./tests/test_flask.py",
                    env={
                        "LUMIGO_DEBUG_SPANDUMP": full_path,
                    },
                )
            finally:
                import psutil

                # Kill all uvicorn processes
                for proc in psutil.process_iter():
                    # The python process is names "Python" os OS X and "flask" on CircleCI
                    if proc.name() == "flask":
                        proc.kill()
                    elif proc.name().lower() == "python":
                        cmdline = proc.cmdline()
                        if len(cmdline) > 1 and cmdline[1].endswith("/flask"):
                            proc.kill()

                session.run("rm", "-f", full_path, external=True)<|MERGE_RESOLUTION|>--- conflicted
+++ resolved
@@ -19,11 +19,7 @@
 
 def dependency_versions(directory: str, dependency_name: str) -> List[str]:
     with open(
-<<<<<<< HEAD
-        f"src/test/integration/fastapi/tested_versions/{dependency_name}", "r"
-=======
         f"src/test/integration/{directory}/supported_versions/{dependency_name}", "r"
->>>>>>> c6c16241
     ) as f:
         return [line.strip() for line in f.readlines()]
 
